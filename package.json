{
    "name": "@react-pdf-viewer/root",
    "version": "0.0.0",
    "description": "A React component to view a PDF document",
    "license": "https://react-pdf-viewer.dev/license",
    "author": {
        "name": "Nguyen Huu Phuoc",
        "email": "me@phuoc.ng",
        "url": "https://twitter.com/nghuuphuoc"
    },
    "homepage": "https://react-pdf-viewer.dev",
    "keywords": [
        "react",
        "react.js",
        "pdf",
        "pdf.js",
        "pdf viewer"
    ],
    "private": true,
    "workspaces": [
        "packages/*"
    ],
    "scripts": {
        "build:clearcache": "rm -rf node_modules/.cache/turbo",
        "clean": "turbo run clean",
        "build": "turbo run build",
        "test:unit": "jest --no-cache --runInBand --config jest.config.js",
        "test:e2e": "jest --no-cache --runInBand --config jest-e2e.config.js",
        "lint": "eslint packages/**/src/*.ts packages/**/src/*.tsx",
        "format": "prettier --write \"**/*.+(css|js|json|jsx|less|md|ts|tsx)\"",
<<<<<<< HEAD
        "release": "npm run build && lerna publish from-git",
        "smart": "lerna publish"
        
=======
        "release": "turbo run release"
>>>>>>> 9109d4bb
    },
    "devDependencies": {
        "@rollup/plugin-json": "^6.0.0",
        "@rollup/plugin-terser": "^0.4.3",
        "@rollup/plugin-typescript": "^11.1.1",
        "@testing-library/jest-dom": "^5.16.5",
        "@testing-library/react": "^14.0.0",
        "@types/expect-puppeteer": "^5.0.3",
        "@types/jest": "^29.5.2",
        "@types/jest-environment-puppeteer": "^5.0.3",
        "@types/react": "^18.2.14",
        "@types/react-dom": "^18.2.6",
        "@typescript-eslint/eslint-plugin": "^5.60.1",
        "@typescript-eslint/parser": "^5.60.1",
        "canvas": "^2.11.2",
        "eslint": "^8.43.0",
        "eslint-plugin-react": "^7.32.2",
        "jest": "^29.5.0",
        "jest-environment-jsdom": "^29.5.0",
        "jest-puppeteer": "^9.0.0",
        "path2d-polyfill": "^2.0.1",
        "pdfjs-dist": "^3.7.107",
        "prettier": "^2.8.8",
        "puppeteer": "^20.7.3",
        "react": "^18.2.0",
        "react-dom": "^18.2.0",
        "rollup": "^3.25.3",
        "sass": "^1.63.6",
        "ts-jest": "^29.1.0",
        "turbo": "^1.10.6",
        "typescript": "^5.1.3"
    }
}<|MERGE_RESOLUTION|>--- conflicted
+++ resolved
@@ -28,13 +28,7 @@
         "test:e2e": "jest --no-cache --runInBand --config jest-e2e.config.js",
         "lint": "eslint packages/**/src/*.ts packages/**/src/*.tsx",
         "format": "prettier --write \"**/*.+(css|js|json|jsx|less|md|ts|tsx)\"",
-<<<<<<< HEAD
-        "release": "npm run build && lerna publish from-git",
-        "smart": "lerna publish"
-        
-=======
         "release": "turbo run release"
->>>>>>> 9109d4bb
     },
     "devDependencies": {
         "@rollup/plugin-json": "^6.0.0",
