--- conflicted
+++ resolved
@@ -1,10 +1,6 @@
 {
     "name": "@react-pdf-viewer/default-layout",
-<<<<<<< HEAD
-    "version": "3.1.3",
-=======
     "version": "3.12.0",
->>>>>>> 9109d4bb
     "description": "A React component to view a PDF document",
     "license": "https://react-pdf-viewer.dev/license",
     "author": {
@@ -37,19 +33,11 @@
         "lib/index.js"
     ],
     "dependencies": {
-<<<<<<< HEAD
-        "@react-pdf-viewer/attachment": "3.1.2",
-        "@react-pdf-viewer/bookmark": "3.1.2",
-        "@react-pdf-viewer/core": "3.1.3",
-        "@react-pdf-viewer/thumbnail": "3.1.2",
-        "@react-pdf-viewer/toolbar": "3.1.2"
-=======
         "@react-pdf-viewer/attachment": "3.12.0",
         "@react-pdf-viewer/bookmark": "3.12.0",
         "@react-pdf-viewer/core": "3.12.0",
         "@react-pdf-viewer/thumbnail": "3.12.0",
         "@react-pdf-viewer/toolbar": "3.12.0"
->>>>>>> 9109d4bb
     },
     "peerDependencies": {
         "react": ">=16.8.0",
@@ -62,15 +50,8 @@
     "scripts": {
         "clean": "rm -rf lib && mkdir lib",
         "build": "npm run clean && npm run js && npm run css",
-<<<<<<< HEAD
-        "js": "cp src/index.d.ts lib && cp dist/index.js lib && rollup -c ../../rollup.config.js",
-        "css": "sass --no-source-map src/styles/index.scss lib/styles/index.temp.css && postcss lib/styles/index.temp.css > lib/styles/index.css && rm -rf lib/styles/index.temp.css"
-    },
-    "gitHead": "bacb73de140d55bb92d84d6ab0907ea50de230c0"
-=======
         "js": "cp src/index.d.ts lib && cp dist/index.js lib && rollup -c ../../rollup.config.cjs",
         "css": "sass --no-source-map --style compressed src/styles/index.scss lib/styles/index.css",
         "release": "npm publish --access public"
     }
->>>>>>> 9109d4bb
 }