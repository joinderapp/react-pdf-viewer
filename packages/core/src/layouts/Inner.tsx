/**
 * A React component to view a PDF document
 *
 * @see https://react-pdf-viewer.dev
 * @license https://react-pdf-viewer.dev/license
 * @copyright 2019-2023 Nguyen Huu Phuoc <me@phuoc.ng>
 */

import * as React from 'react';
import { useDebounceCallback } from '../hooks/useDebounceCallback';
import { useIsomorphicLayoutEffect } from '../hooks/useIsomorphicLayoutEffect';
import { usePrevious } from '../hooks/usePrevious';
import { useRenderQueue } from '../hooks/useRenderQueue';
import { useRunOnce } from '../hooks/useRunOnce';
import { useTrackResize } from '../hooks/useTrackResize';
import { PageLayer } from '../layers/PageLayer';
import { LocalizationContext } from '../localization/LocalizationContext';
import { RotateDirection } from '../structs/RotateDirection';
import { ScrollMode } from '../structs/ScrollMode';
import { SpecialZoomLevel } from '../structs/SpecialZoomLevel';
import { ViewMode } from '../structs/ViewMode';
import { TextDirection, ThemeContext } from '../theme/ThemeContext';
import type { Destination } from '../types/Destination';
import type { DocumentLoadEvent } from '../types/DocumentLoadEvent';
import type { LocalizationMap } from '../types/LocalizationMap';
import type { Offset } from '../types/Offset';
import type { OpenFile } from '../types/OpenFile';
import type { PageChangeEvent } from '../types/PageChangeEvent';
import type { PageLayout } from '../types/PageLayout';
import type { PageSize } from '../types/PageSize';
import type { PdfJs } from '../types/PdfJs';
import type { Plugin } from '../types/Plugin';
import type { PluginFunctions } from '../types/PluginFunctions';
import type { Rect } from '../types/Rect';
import type { RenderPage } from '../types/RenderPage';
import type { SetRenderRange, VisiblePagesRange } from '../types/SetRenderRange';
import type { RotateEvent } from '../types/RotateEvent';
import type { RotatePageEvent } from '../types/RotatePageEvent';
import type { Slot } from '../types/Slot';
import type { ViewerState } from '../types/ViewerState';
import type { ZoomEvent } from '../types/ZoomEvent';
import { chunk } from '../utils/chunk';
import { classNames } from '../utils/classNames';
import { getFileExt } from '../utils/getFileExt';
import { clearPagesCache, getPage } from '../utils/managePages';
import { useVirtual } from '../virtualizer/useVirtual';
import type { VirtualItem } from '../virtualizer/VirtualItem';
import { calculateScale } from './calculateScale';
import { useDestination } from './useDestination';
import { useOutlines } from './useOutlines';
import { useFullScreen } from '../fullscreen/useFullScreen';
import { FullScreenMode } from '../structs/FullScreenMode';

const DEFAULT_PAGE_LAYOUT: PageLayout = {
    buildPageStyles: () => ({}),
    transformSize: ({ size }) => size,
};

const ZERO_OFFSET: Offset = {
    left: 0,
    top: 0,
};

export const Inner: React.FC<{
    currentFile: OpenFile;
    defaultScale?: number | SpecialZoomLevel;
    doc: PdfJs.PdfDocument;
    enableSmoothScroll: boolean;
    initialPage: number;
    initialRotation: number;
    initialScale: number;
    pageLayout?: PageLayout;
    pageSizes: PageSize[];
    plugins: Plugin[];
    renderPage?: RenderPage;
    scrollMode: ScrollMode;
    setRenderRange: SetRenderRange;
    viewMode: ViewMode;
    viewerState: ViewerState;
    onDocumentLoad(e: DocumentLoadEvent): void;
    onOpenFile(fileName: string, data: Uint8Array): void;
    onPageChange(e: PageChangeEvent): void;
    onRotate(e: RotateEvent): void;
    onRotatePage(e: RotatePageEvent): void;
    onZoom(e: ZoomEvent): void;
}> = ({
    currentFile,
    defaultScale,
    doc,
    enableSmoothScroll,
    initialPage,
    initialRotation,
    initialScale,
    pageLayout,
    pageSizes,
    plugins,
    renderPage,
    scrollMode,
    setRenderRange,
    viewMode,
    viewerState,
    onDocumentLoad,
    onOpenFile,
    onPageChange,
    onRotate,
    onRotatePage,
    onZoom,
}) => {
    const { numPages } = doc;
    const docId = doc.loadingTask.docId;
    const { l10n } = React.useContext(LocalizationContext);
    const themeContext = React.useContext(ThemeContext);
    const isRtl = themeContext.direction === TextDirection.RightToLeft;
    const containerRef = React.useRef<HTMLDivElement>();
    const pagesRef = React.useRef<HTMLDivElement>();
    const [currentPage, setCurrentPage] = React.useState(initialPage);

    const mostRecentVisitedRef = React.useRef(null);

    // Manage visited destinations
    const destinationManager = useDestination({
        getCurrentPage: () => stateRef.current.pageIndex,
    });

    const [rotation, setRotation] = React.useState(initialRotation);
    const previousRotation = usePrevious(rotation);

    // The rotation for each page
    const [pagesRotationChanged, setPagesRotationChanged] = React.useState(false);
    const [pagesRotation, setPagesRotation] = React.useState(new Map<number, number>());

    const [currentScrollMode, setCurrentScrollMode] = React.useState(scrollMode);
    const previousScrollMode = usePrevious(currentScrollMode);

    const [currentViewMode, setCurrentViewMode] = React.useState(viewMode);
    const previousViewMode = usePrevious(currentViewMode);

    const outlines = useOutlines(doc);

    const [scale, setScale] = React.useState(initialScale);
    const previousScale = usePrevious(scale);

    const stateRef = React.useRef<ViewerState>(viewerState);
    const keepSpecialZoomLevelRef = React.useRef<SpecialZoomLevel | null>(
        typeof defaultScale === 'string' ? defaultScale : null
    );

    // Force to scroll to the target page in the full-screen mode
    const forceTargetFullScreenRef = React.useRef(-1);

    // Keep the special zoom level in the full-screen mode
    const forceTargetZoomRef = React.useRef(-1);

    // Force to scroll to the initial page when using the special zoom level
    const forceTargetInitialPageRef = React.useRef(initialPage);

    const fullScreen = useFullScreen({
        getCurrentPage: () => stateRef.current.pageIndex,
        getCurrentScrollMode: () => stateRef.current.scrollMode,
        jumpToPage: (pageIndex: number) => jumpToPage(pageIndex),
        targetRef: pagesRef,
    });

    const [renderPageIndex, setRenderPageIndex] = React.useState(-1);
    const [renderQueueKey, setRenderQueueKey] = React.useState(0);
    const renderQueue = useRenderQueue({ doc });
    React.useEffect(() => {
        return () => {
            clearPagesCache();
        };
    }, [docId]);

    const layoutBuilder = React.useMemo(() => Object.assign({}, DEFAULT_PAGE_LAYOUT, pageLayout), []);

    const sizes = React.useMemo(
        () =>
            Array(numPages)
                .fill(0)
                .map((_, pageIndex) => {
                    const pageSize = [pageSizes[pageIndex].pageHeight, pageSizes[pageIndex].pageWidth];
                    const rect: Rect =
                        Math.abs(rotation) % 180 === 0
                            ? {
                                  height: pageSize[0],
                                  width: pageSize[1],
                              }
                            : {
                                  height: pageSize[1],
                                  width: pageSize[0],
                              };
                    const pageRect = {
                        height: rect.height * scale,
                        width: rect.width * scale,
                    };
                    return layoutBuilder.transformSize({ numPages, pageIndex, size: pageRect });
                }),
        [rotation, scale]
    );

    const virtualizer = useVirtual({
        enableSmoothScroll,
        isRtl,
        numberOfItems: numPages,
        parentRef: pagesRef,
        scrollMode: currentScrollMode,
        setRenderRange,
        sizes,
        viewMode: currentViewMode,
    });

    const handlePagesResize = useDebounceCallback(() => {
        if (
            !keepSpecialZoomLevelRef.current ||
            stateRef.current.fullScreenMode !== FullScreenMode.Normal ||
            (initialPage > 0 && forceTargetInitialPageRef.current === initialPage)
        ) {
            return;
        }
        zoom(keepSpecialZoomLevelRef.current);
    }, 200);

    useTrackResize({
        targetRef: pagesRef,
        onResize: handlePagesResize,
    });

    // The methods that a plugin can hook on.
    // These methods are registered once and there is no chance for plugins to get the latest version of the methods.
    // Hence, don't pass any dependencies or internal states if they use React hooks such as React.useCallback()

    const setViewerState = (viewerState: ViewerState) => {
        let newState = viewerState;
        // Loop over the plugins and notify the state changed
        plugins.forEach((plugin) => {
            if (plugin.onViewerStateChange) {
                newState = plugin.onViewerStateChange(newState);
            }
        });
        stateRef.current = newState;
    };

    const getPagesContainer = () => pagesRef.current;

    const getViewerState = () => stateRef.current;

    const handleJumpFromLinkAnnotation = React.useCallback((destination: Destination): void => {
        destinationManager.markVisitedDestination(destination);
    }, []);

    const handleJumpToDestination = React.useCallback((destination: Destination): Promise<void> => {
        const { pageIndex, bottomOffset, leftOffset, scaleTo } = destination;

        const pagesContainer = pagesRef.current;
        const currentState = stateRef.current;
        if (!pagesContainer || !currentState) {
            return Promise.resolve();
        }

        return new Promise<void>((resolve, _) => {
            getPage(doc, pageIndex).then((page) => {
                const viewport = page.getViewport({ scale: 1 });
                let top = 0;
                const bottom =
                    (typeof bottomOffset === 'function'
                        ? bottomOffset(viewport.width, viewport.height)
                        : bottomOffset) || 0;
                let left =
                    (typeof leftOffset === 'function' ? leftOffset(viewport.width, viewport.height) : leftOffset) || 0;
                let updateScale = currentState.scale;

                switch (scaleTo) {
                    case SpecialZoomLevel.PageFit:
                        top = 0;
                        left = 0;
                        zoom(SpecialZoomLevel.PageFit);
                        break;
                    case SpecialZoomLevel.PageWidth:
                        updateScale = calculateScale(
                            pagesContainer,
                            pageSizes[pageIndex].pageHeight,
                            pageSizes[pageIndex].pageWidth,
                            SpecialZoomLevel.PageWidth,
                            viewMode,
                            numPages
                        );
                        top = (viewport.height - bottom) * updateScale;
                        left = left * updateScale;
                        zoom(updateScale);
                        break;
                    default:
                        top = (viewport.height - bottom) * updateScale;
                        left = left * updateScale;
                        break;
                }

                switch (currentState.scrollMode) {
                    case ScrollMode.Horizontal:
                        virtualizer.scrollToItem(pageIndex, { left, top: 0 }).then(() => {
                            resolve();
                        });
                        break;
                    case ScrollMode.Vertical:
                    default:
                        virtualizer.scrollToItem(pageIndex, { left: 0, top }).then(() => {
                            resolve();
                        });
                        break;
                }
            });
        });
    }, []);

    const jumpToDestination = React.useCallback((destination: Destination) => {
        destinationManager.markVisitedDestination(destination);
        return handleJumpToDestination(destination);
    }, []);

    const jumpToNextDestination = React.useCallback(() => {
        const nextDestination = destinationManager.getNextDestination();
        return nextDestination ? handleJumpToDestination(nextDestination) : Promise.resolve();
    }, []);

    const jumpToPreviousDestination = React.useCallback(() => {
        const lastDestination = destinationManager.getPreviousDestination();
        return lastDestination ? handleJumpToDestination(lastDestination) : Promise.resolve();
    }, []);

    const jumpToNextPage = React.useCallback(
        () => virtualizer.scrollToNextItem(stateRef.current.pageIndex, ZERO_OFFSET),
        []
    );

    const jumpToPage = React.useCallback(
        (pageIndex: number) =>
            0 <= pageIndex && pageIndex < numPages
                ? virtualizer.scrollToItem(pageIndex, ZERO_OFFSET)
                : Promise.resolve(),
        []
    );

    const jumpToPreviousPage = React.useCallback(
        () => virtualizer.scrollToPreviousItem(stateRef.current.pageIndex, ZERO_OFFSET),
        []
    );

    const openFile = React.useCallback(
        (file: File) => {
            if (getFileExt(file.name).toLowerCase() !== 'pdf') {
                return;
            }
            new Promise<Uint8Array>((resolve) => {
                const reader = new FileReader();
                reader.readAsArrayBuffer(file);
                reader.onload = (): void => {
                    const bytes = new Uint8Array(reader.result as ArrayBuffer);
                    resolve(bytes);
                };
            }).then((data) => {
                onOpenFile(file.name, data);
            });
        },
        [onOpenFile]
    );

    const rotate = React.useCallback((direction: RotateDirection) => {
        const degrees = direction === RotateDirection.Backward ? -90 : 90;
        const currentRotation = stateRef.current.rotation;
        const updateRotation =
            currentRotation === 360 || currentRotation === -360 ? degrees : currentRotation + degrees;

        renderQueue.markNotRendered();
        setRotation(updateRotation);
        setViewerState({
            ...stateRef.current,
            rotation: updateRotation,
        });
        onRotate({ direction, doc, rotation: updateRotation });
    }, []);

    const rotatePage = React.useCallback((pageIndex: number, direction: RotateDirection) => {
        const degrees = direction === RotateDirection.Backward ? -90 : 90;
        const rotations = stateRef.current.pagesRotation;
        const currentPageRotation = rotations.has(pageIndex) ? rotations.get(pageIndex) : initialRotation;
        const finalRotation = currentPageRotation + degrees;
        const updateRotations = rotations.set(pageIndex, finalRotation);

        setPagesRotation(updateRotations);
        // Force the pages to be re-virtualized
        setPagesRotationChanged((value) => !value);
        setViewerState({
            ...stateRef.current,
            pagesRotation: updateRotations,
            rotatedPage: pageIndex,
        });
        onRotatePage({ direction, doc, pageIndex, rotation: finalRotation });

        // Rerender the target page
        renderQueue.markRendering(pageIndex);
        setRenderPageIndex(pageIndex);
    }, []);

    const switchScrollMode = React.useCallback((scrollMode: ScrollMode) => {
        setViewerState({
            ...stateRef.current,
            scrollMode,
        });
        setCurrentScrollMode(scrollMode);
    }, []);

    const switchViewMode = React.useCallback((viewMode: ViewMode) => {
        setViewerState({
            ...stateRef.current,
            viewMode,
        });
        setCurrentViewMode(viewMode);
    }, []);

    const zoom = React.useCallback((newScale: number | SpecialZoomLevel) => {
        const pagesEle = pagesRef.current;

        const currentPage = stateRef.current.pageIndex;
        if (currentPage < 0 || currentPage >= numPages) {
            return;
        }

        const currentPageHeight = pageSizes[currentPage].pageHeight;
        const currentPageWidth = pageSizes[currentPage].pageWidth;

        const updateScale = pagesEle
            ? typeof newScale === 'string'
                ? calculateScale(
                      pagesEle,
                      currentPageHeight,
                      currentPageWidth,
                      newScale,
                      stateRef.current.viewMode,
                      numPages
                  )
                : newScale
            : 1;

        keepSpecialZoomLevelRef.current = typeof newScale === 'string' ? newScale : null;
        if (updateScale === stateRef.current.scale) {
            // Prevent the case where users continue zooming
            // when the document reaches the minimum/maximum zooming scale
            return;
        }

        setRenderQueueKey((key) => key + 1);
        renderQueue.markNotRendered();

        setScale(updateScale);
        onZoom({ doc, scale: updateScale });

        setViewerState({
            ...stateRef.current,
            scale: updateScale,
        });
    }, []);

    // Full-screen mode

    const enterFullScreenMode = React.useCallback((target: HTMLElement) => {
        fullScreen.enterFullScreenMode(target);
    }, []);

    const exitFullScreenMode = React.useCallback(() => {
        fullScreen.exitFullScreenMode();
    }, []);

    React.useEffect(() => {
        setViewerState({
            ...stateRef.current,
            fullScreenMode: fullScreen.fullScreenMode,
        });
    }, [fullScreen.fullScreenMode]);

    // Internal
    // --------

    React.useEffect(() => {
        const pluginMethods: PluginFunctions = {
            enterFullScreenMode,
            exitFullScreenMode,
            getPagesContainer,
            getViewerState,
            jumpToDestination,
            jumpToNextDestination,
            jumpToPreviousDestination,
            jumpToNextPage,
            jumpToPreviousPage,
            jumpToPage,
            openFile,
            rotate,
            rotatePage,
            setViewerState,
            switchScrollMode,
            switchViewMode,
            zoom,
        };

        // Install the plugins
        plugins.forEach((plugin) => {
            if (plugin.install) {
                plugin.install(pluginMethods);
            }
        });

        return () => {
            // Uninstall the plugins
            plugins.forEach((plugin) => {
                if (plugin.uninstall) {
                    plugin.uninstall(pluginMethods);
                }
            });
        };
    }, [docId]);

    React.useEffect(() => {
        onDocumentLoad({ doc, file: currentFile });
        // Loop over the plugins
        plugins.forEach((plugin) => {
            plugin.onDocumentLoad && plugin.onDocumentLoad({ doc, file: currentFile });
        });
    }, [docId]);

    const boundingClientRect = virtualizer.boundingClientRect;
    useRunOnce(() => {
        if (initialPage) {
            jumpToPage(initialPage);
        }
    }, boundingClientRect.height > 0 && boundingClientRect.width > 0);

    // Scroll to the current page after switching the scroll mode
    useIsomorphicLayoutEffect(() => {
        const latestPage = stateRef.current.pageIndex;
        if (latestPage > -1 && previousScrollMode !== currentScrollMode) {
            virtualizer.scrollToItem(latestPage, ZERO_OFFSET).then(() => {
                if (fullScreen.fullScreenMode === FullScreenMode.EnteredCompletely) {
                    // Reset the queue
                    if (!enableSmoothScroll) {
                        renderQueue.markNotRendered();
                    }
                    forceTargetFullScreenRef.current = -1;
                }
            });
        }
    }, [currentScrollMode]);

    // Keep the current page after rotating the document
    useIsomorphicLayoutEffect(() => {
        const latestPage = stateRef.current.pageIndex;
        if (latestPage > -1 && previousRotation !== rotation) {
            virtualizer.scrollToItem(latestPage, ZERO_OFFSET);
        }
    }, [rotation]);

    useIsomorphicLayoutEffect(() => {
        if (previousScale != 0 && previousScale != stateRef.current.scale) {
            virtualizer.zoom(stateRef.current.scale / previousScale, stateRef.current.pageIndex).then(() => {
                if (fullScreen.fullScreenMode === FullScreenMode.EnteredCompletely) {
                    forceTargetZoomRef.current = -1;
                }
            });
        }
    }, [scale]);

    useIsomorphicLayoutEffect(() => {
        if (previousViewMode === stateRef.current.viewMode) {
            return;
        }
        const { startPage, endPage, virtualItems } = virtualizer;

        renderQueue.markNotRendered();
        renderQueue.setRange(startPage, endPage);
        for (let i = startPage; i <= endPage; i++) {
            const item = virtualItems.find((item) => item.index === i);
            if (item) {
                renderQueue.setVisibility(i, item.visibility);
            }
        }
        renderNextPage();
    }, [currentViewMode]);

    // Keep the current page after switching the viewmode
    useIsomorphicLayoutEffect(() => {
        const latestPage = stateRef.current.pageIndex;
        if (latestPage > -1 && previousViewMode !== currentViewMode) {
            virtualizer.scrollToItem(latestPage, ZERO_OFFSET);
        }
    }, [currentViewMode]);

    useIsomorphicLayoutEffect(() => {
        const latestPage = stateRef.current.pageIndex;
        if (
            latestPage > 0 &&
            latestPage === initialPage &&
            forceTargetInitialPageRef.current === initialPage &&
            keepSpecialZoomLevelRef.current
        ) {
            forceTargetInitialPageRef.current = -1;
            zoom(keepSpecialZoomLevelRef.current);
        }
    }, [currentPage]);

    React.useEffect(() => {
        const { isSmoothScrolling } = virtualizer;
        if (isSmoothScrolling) {
            return;
        }
        if (mostRecentVisitedRef.current === null || mostRecentVisitedRef.current !== currentPage) {
            mostRecentVisitedRef.current = currentPage;
            onPageChange({ currentPage, doc });
        }
    }, [currentPage, virtualizer.isSmoothScrolling]);

    React.useEffect(() => {
        if (fullScreen.fullScreenMode === FullScreenMode.Entering && stateRef.current.scrollMode === ScrollMode.Page) {
            forceTargetFullScreenRef.current = stateRef.current.pageIndex;
        }
        if (
            fullScreen.fullScreenMode === FullScreenMode.EnteredCompletely &&
            stateRef.current.scrollMode === ScrollMode.Page &&
            enableSmoothScroll
        ) {
            forceTargetFullScreenRef.current = -1;
        }
        if (fullScreen.fullScreenMode === FullScreenMode.EnteredCompletely && keepSpecialZoomLevelRef.current) {
            forceTargetZoomRef.current = stateRef.current.pageIndex;
            zoom(keepSpecialZoomLevelRef.current);
        }
    }, [fullScreen.fullScreenMode]);

    // This hook should be placed at the end of hooks
    React.useEffect(() => {
        if (
            // Don't do anything if users start going to or exitting the full-screen mode
            fullScreen.fullScreenMode === FullScreenMode.Entering ||
            fullScreen.fullScreenMode === FullScreenMode.Exitting ||
            // Or smooth scrolling isn't completed yet
            virtualizer.isSmoothScrolling
        ) {
            return;
        }

        const { startPage, endPage, maxVisbilityIndex, virtualItems } = virtualizer;
        // The current page is the page which has the biggest visibility
        const currentPage = maxVisbilityIndex;

        const isFullScreen =
            fullScreen.fullScreenMode === FullScreenMode.Entered || // Triggered when `enableSmoothScroll` is set to `false`
            fullScreen.fullScreenMode === FullScreenMode.EnteredCompletely;
        if (isFullScreen && currentPage !== forceTargetFullScreenRef.current && forceTargetFullScreenRef.current > -1) {
            return;
        }
        if (isFullScreen && currentPage !== forceTargetZoomRef.current && forceTargetZoomRef.current > -1) {
            return;
        }

        setCurrentPage(currentPage);
        setViewerState({
            ...stateRef.current,
            pageIndex: currentPage,
        });

        // The range of pages that will be rendered
        renderQueue.setRange(startPage, endPage);
        for (let i = startPage; i <= endPage; i++) {
            const item = virtualItems.find((item) => item.index === i);
            if (item) {
                renderQueue.setVisibility(i, item.visibility);
            }
        }

        renderNextPage();
    }, [
        virtualizer.startPage,
        virtualizer.endPage,
        virtualizer.isSmoothScrolling,
        virtualizer.maxVisbilityIndex,
        fullScreen.fullScreenMode,
        pagesRotationChanged,
        rotation,
        scale,
    ]);

    const handlePageRenderCompleted = React.useCallback(
        (pageIndex: number) => {
            renderQueue.markRendered(pageIndex);
            renderNextPage();
        },
        [renderQueueKey]
    );

    const renderNextPage = () => {
        const nextPage = renderQueue.getHighestPriorityPage();
        if (nextPage > -1 && renderQueue.isInRange(nextPage)) {
            renderQueue.markRendering(nextPage);
            setRenderPageIndex(nextPage);
        }
    };

    // `action` can be `FirstPage`, `PrevPage`, `NextPage`, `LastPage`, `GoBack`, `GoForward`
    const executeNamedAction = (action: string): void => {
        const previousPage = currentPage - 1;
        const nextPage = currentPage + 1;
        switch (action) {
            case 'FirstPage':
                jumpToPage(0);
                break;
            case 'LastPage':
                jumpToPage(numPages - 1);
                break;
            case 'NextPage':
                nextPage < numPages && jumpToPage(nextPage);
                break;
            case 'PrevPage':
                previousPage >= 0 && jumpToPage(previousPage);
                break;
            default:
                break;
        }
    };

    const renderViewer = React.useCallback(() => {
        const { virtualItems } = virtualizer;
        let chunks: VirtualItem[][] = [];
        switch (currentViewMode) {
            case ViewMode.DualPage:
                chunks = chunk(virtualItems, 2);
                break;
            case ViewMode.DualPageWithCover:
                if (virtualItems.length) {
                    // Does it contain the first page?
                    chunks =
                        virtualItems[0].index === 0
                            ? [[virtualItems[0]]].concat(chunk(virtualItems.slice(1), 2))
                            : chunk(virtualItems, 2);
                }
                break;
            case ViewMode.SinglePage:
            default:
                chunks = chunk(virtualItems, 1);
                break;
        }

        const pageLabel =
            l10n && l10n.core ? ((l10n.core as LocalizationMap).pageLabel as string) : 'Page {{pageIndex}}';
        let slot: Slot = {
            attrs: {
                className: 'rpv-core__inner-container',
                'data-testid': 'core__inner-container',
                ref: containerRef,
                style: {
                    height: '100%',
                },
            },
            children: <></>,
            subSlot: {
                attrs: {
                    'data-testid': 'core__inner-pages',
                    className: classNames({
                        'rpv-core__inner-pages': true,
                        'rpv-core__inner-pages--horizontal': currentScrollMode === ScrollMode.Horizontal,
                        'rpv-core__inner-pages--rtl': isRtl,
                        'rpv-core__inner-pages--single': currentScrollMode === ScrollMode.Page,
                        'rpv-core__inner-pages--vertical': currentScrollMode === ScrollMode.Vertical,
                        'rpv-core__inner-pages--wrapped': currentScrollMode === ScrollMode.Wrapped,
                    }),
                    ref: pagesRef,
                    style: {
                        height: '100%',
<<<<<<< HEAD
                        // overflow: 'auto',
                        overflow: 'overlay',
=======
>>>>>>> 9109d4bb
                        // We need this to jump between destinations or searching results
                        position: 'relative',
                    },
                },
                children: (
                    <div
                        // It's a reliable way for e2e tests to check if the browser scroll to a particular page
                        data-testid={`core__inner-current-page-${currentPage}`}
                        style={Object.assign(
                            {
                                // From pdf-js 3.2.146, the text layer renders text items depending on the `--scale-factor` property
                                '--scale-factor': scale,
                            },
                            virtualizer.getContainerStyles()
                        )}
                    >
                        {chunks.map((items) => (
                            <div
                                className={classNames({
                                    'rpv-core__inner-page-container': true,
                                    'rpv-core__inner-page-container--single': currentScrollMode === ScrollMode.Page,
                                })}
                                style={virtualizer.getItemContainerStyles(items[0])}
                                key={`${items[0].index}-${currentViewMode}`}
                            >
                                {items.map((item) => {
                                    // The first and the last items are treated as covers
                                    const isCover =
                                        currentViewMode === ViewMode.DualPageWithCover &&
                                        (item.index === 0 || (numPages % 2 === 0 && item.index === numPages - 1));
                                    return (
                                        <div
                                            aria-label={pageLabel.replace('{{pageIndex}}', `${item.index + 1}`)}
                                            className={classNames({
                                                'rpv-core__inner-page': true,
                                                'rpv-core__inner-page--dual-even':
                                                    currentViewMode === ViewMode.DualPage && item.index % 2 === 0,
                                                'rpv-core__inner-page--dual-odd':
                                                    currentViewMode === ViewMode.DualPage && item.index % 2 === 1,
                                                'rpv-core__inner-page--dual-cover': isCover,
                                                'rpv-core__inner-page--dual-cover-even':
                                                    currentViewMode === ViewMode.DualPageWithCover &&
                                                    !isCover &&
                                                    item.index % 2 === 0,
                                                'rpv-core__inner-page--dual-cover-odd':
                                                    currentViewMode === ViewMode.DualPageWithCover &&
                                                    !isCover &&
                                                    item.index % 2 === 1,
                                                'rpv-core__inner-page--single':
                                                    currentViewMode === ViewMode.SinglePage &&
                                                    currentScrollMode === ScrollMode.Page,
                                            })}
                                            role="region"
                                            key={`${item.index}-${currentViewMode}`}
                                            style={Object.assign(
                                                {},
                                                virtualizer.getItemStyles(item),
                                                layoutBuilder.buildPageStyles({
                                                    numPages,
                                                    pageIndex: item.index,
                                                    scrollMode: currentScrollMode,
                                                    viewMode: currentViewMode,
                                                })
                                            )}
                                        >
                                            <PageLayer
                                                doc={doc}
                                                measureRef={item.measureRef}
                                                outlines={outlines}
                                                pageIndex={item.index}
                                                pageRotation={
                                                    pagesRotation.has(item.index) ? pagesRotation.get(item.index) : 0
                                                }
                                                pageSize={pageSizes[item.index]}
                                                plugins={plugins}
                                                renderPage={renderPage}
                                                renderQueueKey={renderQueueKey}
                                                rotation={rotation}
                                                scale={scale}
                                                shouldRender={renderPageIndex === item.index}
                                                viewMode={currentViewMode}
                                                onExecuteNamedAction={executeNamedAction}
                                                onJumpFromLinkAnnotation={handleJumpFromLinkAnnotation}
                                                onJumpToDest={jumpToDestination}
                                                onRenderCompleted={handlePageRenderCompleted}
                                                onRotatePage={rotatePage}
                                            />
                                        </div>
                                    );
                                })}
                            </div>
                        ))}
                    </div>
                ),
            },
        };

        plugins.forEach((plugin) => {
            if (plugin.renderViewer) {
                slot = plugin.renderViewer({
                    containerRef,
                    doc,
                    pagesContainerRef: pagesRef,
                    pagesRotation,
                    pageSizes,
                    rotation,
                    slot,
                    themeContext,
                    jumpToPage,
                    openFile,
                    rotate,
                    rotatePage,
                    switchScrollMode,
                    switchViewMode,
                    zoom,
                });
            }
        });

        return slot;
    }, [plugins, virtualizer]);

    const renderSlot = React.useCallback(
        (slot: Slot) => (
            <div {...slot.attrs} style={slot.attrs && slot.attrs.style ? slot.attrs.style : {}}>
                {slot.children}
                {slot.subSlot && renderSlot(slot.subSlot)}
            </div>
        ),
        []
    );

    return renderSlot(renderViewer());
};<|MERGE_RESOLUTION|>--- conflicted
+++ resolved
@@ -770,11 +770,8 @@
                     ref: pagesRef,
                     style: {
                         height: '100%',
-<<<<<<< HEAD
                         // overflow: 'auto',
                         overflow: 'overlay',
-=======
->>>>>>> 9109d4bb
                         // We need this to jump between destinations or searching results
                         position: 'relative',
                     },
