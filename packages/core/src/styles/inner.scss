/**
 * A React component to view a PDF document
 *
 * @see https://react-pdf-viewer.dev
 * @license https://react-pdf-viewer.dev/license
 * @copyright 2019-2023 Nguyen Huu Phuoc <me@phuoc.ng>
 */

.rpv-core__inner-container {
    min-height: inherit;
}

.rpv-core__inner-pages {
    overflow: auto;
<<<<<<< HEAD
=======

>>>>>>> 9109d4bb
    &--rtl {
        direction: rtl;
    }

    &--single {
        overflow: hidden;
    }
}

.rpv-core__inner-page-container--single {
    overflow: auto;
}

.rpv-core__inner-page {
    background-color: var(--rpv-core__inner-page-background-color);
}

// Single page viewmode
.rpv-core__inner-page--single {
    display: flex;
    align-items: center;
    justify-content: center;
}

// Dual page viewmode
.rpv-core__inner-page--dual-even {
    display: flex;
    align-items: center;
    justify-content: flex-end;
}

.rpv-core__inner-page--dual-odd {
    display: flex;
    align-items: center;
    justify-content: flex-start;
}


// Dual page with cover viewmode
.rpv-core__inner-page--dual-cover {
    display: flex;
    align-items: center;
    justify-content: center;
}

.rpv-core__inner-page--dual-cover-odd {
    display: flex;
    align-items: center;
    justify-content: flex-end;
}

.rpv-core__inner-page--dual-cover-even {
    display: flex;
    align-items: center;
    justify-content: flex-start;
}<|MERGE_RESOLUTION|>--- conflicted
+++ resolved
@@ -12,10 +12,6 @@
 
 .rpv-core__inner-pages {
     overflow: auto;
-<<<<<<< HEAD
-=======
-
->>>>>>> 9109d4bb
     &--rtl {
         direction: rtl;
     }
