{
    "name": "@react-pdf-viewer/nextjs-demo",
    "private": true,
    "version": "3.1.2",
    "scripts": {
        "copy": "rm -rf public/* && cp -r ../../samples/* public",
        "dev": "npm run copy && next dev"
    },
    "dependencies": {
<<<<<<< HEAD
        "@react-pdf-viewer/core": "3.1.3",
        "@react-pdf-viewer/default-layout": "3.1.2",
        "@react-pdf-viewer/drop": "3.1.2",
        "@react-pdf-viewer/full-screen": "3.1.2",
        "@react-pdf-viewer/highlight": "3.1.2",
        "@react-pdf-viewer/open": "3.1.2",
        "@react-pdf-viewer/page-navigation": "3.1.2",
        "@react-pdf-viewer/print": "3.1.2",
        "@react-pdf-viewer/scroll-mode": "3.1.2",
        "@react-pdf-viewer/search": "3.1.2",
        "@react-pdf-viewer/toolbar": "3.1.2",
        "@react-pdf-viewer/zoom": "3.1.2",
        "next": "^12.0.10"
=======
        "@react-pdf-viewer/core": "../../node_modules/@react-pdf-viewer/core",
        "@react-pdf-viewer/default-layout": "../../node_modules/@react-pdf-viewer/default-layout",
        "@react-pdf-viewer/worker": "../../node_modules/@react-pdf-viewer/worker",
        "next": "^13.4.7"
>>>>>>> 9109d4bb
    },
    "devDependencies": {
        "serve": "^14.2.0",
        "copy-webpack-plugin": "^11.0.0",
        "ts-loader": "^9.4.3"
    }
}<|MERGE_RESOLUTION|>--- conflicted
+++ resolved
@@ -7,26 +7,10 @@
         "dev": "npm run copy && next dev"
     },
     "dependencies": {
-<<<<<<< HEAD
-        "@react-pdf-viewer/core": "3.1.3",
-        "@react-pdf-viewer/default-layout": "3.1.2",
-        "@react-pdf-viewer/drop": "3.1.2",
-        "@react-pdf-viewer/full-screen": "3.1.2",
-        "@react-pdf-viewer/highlight": "3.1.2",
-        "@react-pdf-viewer/open": "3.1.2",
-        "@react-pdf-viewer/page-navigation": "3.1.2",
-        "@react-pdf-viewer/print": "3.1.2",
-        "@react-pdf-viewer/scroll-mode": "3.1.2",
-        "@react-pdf-viewer/search": "3.1.2",
-        "@react-pdf-viewer/toolbar": "3.1.2",
-        "@react-pdf-viewer/zoom": "3.1.2",
-        "next": "^12.0.10"
-=======
         "@react-pdf-viewer/core": "../../node_modules/@react-pdf-viewer/core",
         "@react-pdf-viewer/default-layout": "../../node_modules/@react-pdf-viewer/default-layout",
         "@react-pdf-viewer/worker": "../../node_modules/@react-pdf-viewer/worker",
         "next": "^13.4.7"
->>>>>>> 9109d4bb
     },
     "devDependencies": {
         "serve": "^14.2.0",
