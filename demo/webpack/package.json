{
    "name": "@react-pdf-viewer/webpack-typescript-demo",
    "private": true,
    "version": "3.1.2",
    "scripts": {
        "copy": "cp -rf ../../samples/* dist",
        "typecheck": "tsc --noEmit",
        "dev": "rm -rf dist && mkdir dist && npm run copy && NODE_ENV=development webpack serve"
    },
    "dependencies": {
<<<<<<< HEAD
        "@react-pdf-viewer/core": "3.1.3",
        "@react-pdf-viewer/default-layout": "3.1.2"
=======
        "@react-pdf-viewer/core": "../../node_modules/@react-pdf-viewer/core",
        "@react-pdf-viewer/default-layout": "../../node_modules/@react-pdf-viewer/default-layout",
        "@react-pdf-viewer/worker": "../../node_modules/@react-pdf-viewer/worker",
        "pdfjs-dist": "^3.7.107",
        "react": "^18.2.0",
        "react-dom": "^18.2.0"
>>>>>>> 9109d4bb
    },
    "devDependencies": {
        "@babel/core": "^7.22.5",
        "@babel/preset-env": "^7.22.5",
        "@babel/preset-react": "^7.22.5",
        "babel-loader": "^9.1.2",
        "css-loader": "^6.8.1",
        "html-webpack-plugin": "^5.5.3",
        "mini-css-extract-plugin": "^2.7.6",
        "sass-loader": "^13.3.2",
        "style-loader": "^3.3.3",
        "ts-loader": "^9.4.3",
        "webpack": "^5.88.0",
        "webpack-cli": "^5.1.4",
        "webpack-dev-server": "^4.15.1"
    }
}<|MERGE_RESOLUTION|>--- conflicted
+++ resolved
@@ -8,17 +8,12 @@
         "dev": "rm -rf dist && mkdir dist && npm run copy && NODE_ENV=development webpack serve"
     },
     "dependencies": {
-<<<<<<< HEAD
-        "@react-pdf-viewer/core": "3.1.3",
-        "@react-pdf-viewer/default-layout": "3.1.2"
-=======
         "@react-pdf-viewer/core": "../../node_modules/@react-pdf-viewer/core",
         "@react-pdf-viewer/default-layout": "../../node_modules/@react-pdf-viewer/default-layout",
         "@react-pdf-viewer/worker": "../../node_modules/@react-pdf-viewer/worker",
         "pdfjs-dist": "^3.7.107",
         "react": "^18.2.0",
         "react-dom": "^18.2.0"
->>>>>>> 9109d4bb
     },
     "devDependencies": {
         "@babel/core": "^7.22.5",
